--- conflicted
+++ resolved
@@ -94,12 +94,8 @@
 //! use tower_http::{
 //!     decompression::DecompressionLayer,
 //!     set_header::SetRequestHeaderLayer,
-<<<<<<< HEAD
-//!     timeout::RequestBodyTimeoutLayer,
-=======
 //!     trace::TraceLayer,
 //!     classify::StatusInRangeAsFailures,
->>>>>>> 316b68cb
 //! };
 //! use tower::{ServiceBuilder, Service, ServiceExt};
 //! use hyper::Body;
